//! Structs used to simplify the process of making interactive charts

use egui::{PointerState, Ui};
use plotters::{
    coord::Shift,
    prelude::{DrawingArea, IntoDrawingArea},
};

use crate::EguiBackend;

/// Default pitch and yaw scale for mouse rotations.
pub const DEFAULT_MOVE_SCALE: f32 = 0.01;
/// Default zoom scale for scroll wheel zooming.
pub const DEFAULT_SCROLL_SCALE: f32 = 0.001;

#[derive(Debug, Copy, Clone)]
/// Transformations to be applied to your chart. Is modified by user input(if the mouse is enabled) and
/// used by Chart::draw() and your builder callback.
///
/// Chart::draw() applies the scale and the x/y offset to your plot, so unless
/// you want to create some effects on your own you don't need to worry about them.
///
/// If you are creating a 3d plot however you will have to manually apply the pitch and
/// yaw to your chart with the following code:
///
/// ```ignore
/// chart.with_projection(|mut pb| {
///     pb.yaw = transform.yaw;
///     pb.pitch = transform.pitch;
///     pb.zoom = 0.7; // Set zoom to 0.7 to avoid artifacts caused by plotter's renderer
///     pb.into_matrix()
/// });
///```
pub struct Transform {
    /// Pitch of your graph in 3d
    pub pitch: f64,
    /// Yaw of your graph in 3d
    pub yaw: f64,
    /// Zoom of your graph in 3d, not to be confused with `scale`.
    pub zoom: f64,
    /// Scale of your graph. Applied in Chart::draw()
    pub scale: f64,
    /// X offset of your graph. Applied in Chart::draw()
    pub x: i32,
    /// Y offset of your graph. Applied in Chart::draw()
    pub y: i32,
}

impl Default for Transform {
    fn default() -> Self {
        Self {
            pitch: 0.0,
            yaw: 0.0,
            zoom: 1.0,
            scale: 1.0,
            x: 0,
            y: 0,
        }
    }
}

#[derive(Debug, Copy, Clone)]
/// Mouse buttons that can be bound to chart actions
pub enum MouseButton {
    Primary,
    Middle,
    Secondary,
}

impl MouseButton {
    /// See if the mouse button is down given a PointerState
    pub fn is_down(&self, pointer: &PointerState) -> bool {
        match self {
            Self::Primary => pointer.primary_down(),
            Self::Middle => pointer.middle_down(),
            Self::Secondary => pointer.secondary_down(),
        }
    }
}

#[derive(Debug, Copy, Clone)]
/// Used to configure how the mouse interacts with the chart.
///
/// ## Usage
/// MouseConfig allows you to change the ways the user interacts with your chart in the following
/// ways:
///  * `drag`, `rotate`, & `zoom` - Enables dragging, rotating, and zooming in on your plots with
///  mouse controls.
///  * `pitch_scale` & `yaw_scale` - Modifies how quickly the pitch and yaw are rotated when rotating with the
///  mouse.
///  * `zoom_scale` - Modifies how quickly you zoom in/out.
///  * `drag_bind` - Mouse button bound to dragging your plot.
///  * `rotate_bind` - Mouse button bound to rotating your plot.
pub struct MouseConfig {
    drag: bool,
    rotate: bool,
    zoom: bool,
    yaw_scale: f32,
    pitch_scale: f32,
    zoom_scale: f32,
    drag_bind: MouseButton,
    rotate_bind: MouseButton,
}

impl Default for MouseConfig {
    fn default() -> Self {
        Self {
            drag: false,
            rotate: false,
            zoom: false,
            yaw_scale: DEFAULT_MOVE_SCALE,
            pitch_scale: DEFAULT_MOVE_SCALE,
            zoom_scale: DEFAULT_SCROLL_SCALE,
            drag_bind: MouseButton::Middle,
            rotate_bind: MouseButton::Primary,
        }
    }
}

impl MouseConfig {
    #[inline]
    /// Create a new MouseConfig with dragging, rotationg, and zooming enabled.
    pub fn enabled() -> Self {
        Self {
            drag: true,
            rotate: true,
            zoom: true,
            yaw_scale: DEFAULT_MOVE_SCALE,
            pitch_scale: DEFAULT_MOVE_SCALE,
            zoom_scale: DEFAULT_SCROLL_SCALE,
            drag_bind: MouseButton::Middle,
            rotate_bind: MouseButton::Primary,
        }
    }

    #[inline]
    /// Enables dragging, rotating, and zooming in on your plots.
    fn set_enable_all(&mut self) {
        self.set_drag(true);
        self.set_zoom(true);
        self.set_rotate(true);
    }

    #[inline]
    /// Enables dragging, rotating, and zooming in on your plots. Consumes self.
    pub fn enable_all(mut self) -> Self {
        self.set_enable_all();

        self
    }

    #[inline]
    /// Enable/disable dragging of the chart.
    pub fn set_drag(&mut self, drag: bool) {
        self.drag = drag
    }

    #[inline]
    /// Enable/disable dragging of the chart. Consumes self.
    pub fn drag(mut self, drag: bool) -> Self {
        self.set_drag(drag);

        self
    }

    #[inline]
    /// Enable/disable rotation of the chart.
    pub fn set_rotate(&mut self, rotate: bool) {
        self.rotate = rotate
    }

    #[inline]
    /// Enable/disable rotation of the chart. Consumes self.
    pub fn rotate(mut self, rotate: bool) -> Self {
        self.set_rotate(rotate);

        self
    }

    #[inline]
    /// Enable/disable zoom of the chart.
    pub fn set_zoom(&mut self, zoom: bool) {
        self.zoom = zoom;
    }

    #[inline]
    /// Enable/disable zoom of the chart. Consumes self.
    pub fn zoom(mut self, zoom: bool) -> Self {
        self.set_zoom(zoom);

        self
    }

    #[inline]
    /// Change the pitch scale.
    pub fn set_pitch_scale(&mut self, scale: f32) {
        self.pitch_scale = scale
    }

    #[inline]
    /// Change the pitch scale. Consumes self.
    pub fn pitch_scale(mut self, scale: f32) -> Self {
        self.set_pitch_scale(scale);

        self
    }
}

/// Allows users to drag, rotate, and zoom in/out on your plots.
///
/// ## Usage
/// Charts are designed to be easy to implement and use, while simultaniously
/// being powerful enough for your application. You can manipulate the
/// following properties of a chart to get the effects you want:
///  * `builder_cb` - Callback used to populate the chart. Is provided a DrawingArea and the
///  chart's `data`.
///  * `mouse` - Mouse configuration. Configure how you wish the mouse to affect/manipulate the
///  chart.
///  * `data` - A Box of data of any type to be stored with the chart. Provided so that you can modify data
///  without having to specify a new callback during runtime. For example, `examples/parachart.rs`
///  uses it to store the range so it can be changed during runtime.
///
///  ## Examples
///  See `examples/3dchart.rs` and `examples/parachart.rs` for examples of usage.
pub struct Chart<Data> {
    transform: Transform,
    mouse: MouseConfig,
    builder_cb: Option<Box<dyn FnMut(&mut DrawingArea<EguiBackend, Shift>, &Transform, &Data)>>,
    data: Data,
}

impl<Data> Chart<Data> {
    /// Create a new chart with default settings (if not using data supply ())
    pub fn new(data: Data) -> Self {
        Self {
            transform: Transform::default(),
            mouse: MouseConfig::default(),
            builder_cb: None,
            data,
        }
    }

    #[inline]
    /// Enable or disable mouse controls.
    pub fn set_mouse(&mut self, mouse: MouseConfig) {
        self.mouse = mouse
    }

    #[inline]
    /// Enable or disable mouse controls. Consumes self.
    pub fn mouse(mut self, mouse: MouseConfig) -> Self {
        self.set_mouse(mouse);

        self
    }

    #[inline]
    /// Set the builder callback.
    pub fn set_builder_cb(
        &mut self,
        builder_cb: Box<dyn FnMut(&mut DrawingArea<EguiBackend, Shift>, &Transform, &Data)>,
    ) {
        self.builder_cb = Some(builder_cb)
    }

    #[inline]
    /// Set the builder callback. Consumes self.
    pub fn builder_cb(
        mut self,
        builder_cb: Box<dyn FnMut(&mut DrawingArea<EguiBackend, Shift>, &Transform, &Data)>,
    ) -> Self {
        self.set_builder_cb(builder_cb);

        self
    }

    #[inline]
    /// Set the pitch of the chart.
    pub fn set_pitch(&mut self, pitch: f64) {
        self.transform.pitch = pitch
    }

    #[inline]
    /// Set the pitch of the chart. Consumes self.
    pub fn pitch(mut self, pitch: f64) -> Self {
        self.set_pitch(pitch);

        self
    }

    #[inline]
    /// Set the yaw of the chart.
    pub fn set_yaw(&mut self, yaw: f64) {
        self.transform.yaw = yaw
    }

    #[inline]
    /// Set the yaw of the chart. Consumes self.
    pub fn yaw(mut self, yaw: f64) -> Self {
        self.set_yaw(yaw);

        self
    }

    #[inline]
    /// Set the zoom of the chart.
    pub fn set_zoom(&mut self, zoom: f64) {
        self.transform.zoom = zoom
    }

    #[inline]
    /// Set the zoom of the chart. Consumes self.
    pub fn zoom(mut self, zoom: f64) -> Self {
        self.set_zoom(zoom);

        self
    }

    #[inline]
    /// Set the scale of the chart.
    pub fn set_scale(&mut self, scale: f64) {
        self.transform.scale = scale
    }

    #[inline]
    /// Set the scale of the chart. Consumes self.
    pub fn scale(mut self, scale: f64) -> Self {
        self.set_scale(scale);

        self
    }

    #[inline]
    /// Get the data of the chart as a reference.
    pub fn get_data(&self) -> &Data {
        &self.data
    }

    #[inline]
    /// Get the data of the chart as a mutable reference.
    pub fn get_data_mut(&mut self) -> &mut Data {
        &mut self.data
    }

    /// Call the callback and draw the chart to a UI element.
    pub fn draw(&mut self, ui: &Ui) {
        let transform = &mut self.transform;

        // First, get mouse data
        ui.input(|input| {
            let pointer = &input.pointer;
            let delta = pointer.delta();

            // Adjust the pitch/yaw if the primary button is pressed and rotation is enabled
            if self.mouse.rotate && self.mouse.rotate_bind.is_down(pointer) {
                let pitch_delta = delta.y * self.mouse.pitch_scale;
                let yaw_delta = delta.x * self.mouse.yaw_scale;

                transform.pitch += pitch_delta as f64;
                transform.yaw += -yaw_delta as f64;
            }

            // Adjust the x/y if the middle button is down and dragging is enabled
            if self.mouse.drag && self.mouse.drag_bind.is_down(pointer) {
                let x_delta = delta.x;
                let y_delta = delta.y;

                transform.x += x_delta as i32;
                transform.y += y_delta as i32;
            }

            // Adjust zoom if zoom is enabled
            if self.mouse.zoom {
<<<<<<< HEAD
                let zoom_delta = input.raw_scroll_delta.y * self.mouse.zoom_scale;
=======
                let scale_delta = input.smooth_scroll_delta.y * self.mouse.zoom_scale;
>>>>>>> b2d9dcaa

                transform.zoom *= f64::exp(zoom_delta as f64);
            }
        });

        let mut area = EguiBackend::new(ui)
            .offset((transform.x, transform.y))
            .scale(transform.scale as f32)
            .into_drawing_area();

        if let Some(cb) = &mut self.builder_cb {
            cb(&mut area, transform, &self.data);
        }

        area.present().unwrap();
    }
}<|MERGE_RESOLUTION|>--- conflicted
+++ resolved
@@ -371,11 +371,7 @@
 
             // Adjust zoom if zoom is enabled
             if self.mouse.zoom {
-<<<<<<< HEAD
-                let zoom_delta = input.raw_scroll_delta.y * self.mouse.zoom_scale;
-=======
-                let scale_delta = input.smooth_scroll_delta.y * self.mouse.zoom_scale;
->>>>>>> b2d9dcaa
+                let zoom_delta = input.smooth_scroll_delta.y * self.mouse.zoom_scale;
 
                 transform.zoom *= f64::exp(zoom_delta as f64);
             }
