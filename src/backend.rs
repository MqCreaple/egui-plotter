//! Plotter backend for egui

use std::error::Error as ErrorTrait;
use std::f32::consts::FRAC_PI_2;
use std::fmt::{Display, Formatter, Result as FmtResult};
use std::ops::{Add, AddAssign, MulAssign, Sub, SubAssign};

use egui::{
<<<<<<< HEAD
    epaint::{PathShape, TextShape},
    Align, Align2, Color32, FontFamily as EguiFontFamily, FontId, Pos2, Rect, Rounding, Stroke, Ui,
=======
    Mesh,
    epaint::{PathShape, TextShape, Vertex},
    Align, Align2, Color32, FontFamily as EguiFontFamily, FontId, Pos2, Rect, Stroke, Ui,
>>>>>>> 9788069a
};
use plotters_backend::{
    text_anchor::{HPos, Pos, VPos},
    BackendColor, BackendCoord, BackendStyle, BackendTextStyle, DrawingBackend, DrawingErrorKind,
    FontFamily as PlottersFontFamily,
};

#[derive(Debug, Clone, Copy)]
/// Error to be returned by the backend. Since egui doesn't return any errors
/// on any painter operations, this is a stub type.
pub struct EguiBackendError;

impl Display for EguiBackendError {
    #[inline]
    fn fmt(&self, _f: &mut Formatter<'_>) -> FmtResult {
        Ok(())
    }
}

impl ErrorTrait for EguiBackendError {
    #[inline]
    fn source(&self) -> Option<&(dyn std::error::Error + 'static)> {
        None
    }
}

#[derive(Debug, Clone, Copy)]
/// Struct used to convert between egui's Pos2 type and plotter's coordinate tuple.
/// Also provides implementations for adding coordinates together.
struct EguiBackendCoord {
    x: f32,
    y: f32,
}

impl From<(i32, i32)> for EguiBackendCoord {
    #[inline]
    fn from(value: (i32, i32)) -> Self {
        let (x, y) = value;

        Self {
            x: x as f32,
            y: y as f32,
        }
    }
}

impl From<EguiBackendCoord> for Pos2 {
    #[inline]
    fn from(val: EguiBackendCoord) -> Self {
        Pos2 { x: val.x, y: val.y }
    }
}

impl From<EguiBackendCoord> for (u32, u32) {
    #[inline]
    fn from(val: EguiBackendCoord) -> Self {
        (val.x as u32, val.y as u32)
    }
}

impl From<Pos2> for EguiBackendCoord {
    #[inline]
    fn from(value: Pos2) -> Self {
        Self {
            x: value.x,
            y: value.y,
        }
    }
}

impl Add<EguiBackendCoord> for EguiBackendCoord {
    type Output = EguiBackendCoord;

    #[inline]
    fn add(self, rhs: EguiBackendCoord) -> Self::Output {
        Self {
            x: self.x + rhs.x,
            y: self.y + rhs.y,
        }
    }
}

impl Sub<EguiBackendCoord> for EguiBackendCoord {
    type Output = EguiBackendCoord;

    #[inline]
    fn sub(self, rhs: EguiBackendCoord) -> Self::Output {
        Self {
            x: self.x - rhs.x,
            y: self.y - rhs.y,
        }
    }
}

impl Add<Pos2> for EguiBackendCoord {
    type Output = EguiBackendCoord;

    #[inline]
    fn add(self, rhs: Pos2) -> Self::Output {
        Self {
            x: self.x + rhs.x,
            y: self.y + rhs.y,
        }
    }
}

impl Add<f32> for EguiBackendCoord {
    type Output = EguiBackendCoord;

    #[inline]
    fn add(self, rhs: f32) -> Self::Output {
        Self {
            x: self.x + rhs,
            y: self.y + rhs,
        }
    }
}

impl AddAssign<EguiBackendCoord> for EguiBackendCoord {
    fn add_assign(&mut self, rhs: EguiBackendCoord) {
        self.x += rhs.x;
        self.y += rhs.y;
    }
}

impl SubAssign<EguiBackendCoord> for EguiBackendCoord {
    fn sub_assign(&mut self, rhs: EguiBackendCoord) {
        self.x -= rhs.x;
        self.y -= rhs.y;
    }
}

impl MulAssign<f32> for EguiBackendCoord {
    fn mul_assign(&mut self, rhs: f32) {
        self.x *= rhs;
        self.y *= rhs;
    }
}

#[derive(Debug, Clone, Copy)]
/// Struct used to convert between Egui and Plotter's color types
struct EguiBackendColor {
    r: u8,
    g: u8,
    b: u8,
    a: u8,
}

impl From<BackendColor> for EguiBackendColor {
    #[inline]
    fn from(value: BackendColor) -> Self {
        let (r, g, b) = value.rgb;

        let a = (value.alpha * 255.0) as u8;

        Self { r, g, b, a }
    }
}

impl From<EguiBackendColor> for Color32 {
    #[inline]
    fn from(val: EguiBackendColor) -> Self {
        Color32::from_rgba_unmultiplied(val.r, val.g, val.b, val.a)
    }
}

/// Plotter backend for egui; simply provide a reference to the ui element to
/// use.
pub struct EguiBackend<'a> {
    ui: &'a Ui,
    x: i32,
    y: i32,
    scale: f32,
}

impl<'a> EguiBackend<'a> {
    #[inline]
    /// Create a backend given a reference to a Ui.
    pub fn new(ui: &'a Ui) -> Self {
        Self {
            ui,
            x: 0,
            y: 0,
            scale: 1.0,
        }
    }

    #[inline]
    /// Transform point
    fn point_transform(&self, mut point: EguiBackendCoord, bounds: Rect) -> EguiBackendCoord {
        let center = EguiBackendCoord::from(bounds.center()) - EguiBackendCoord::from(bounds.min);
        point -= center;
        point *= self.scale;
        point += center;

        point += EguiBackendCoord::from((self.x, self.y));
        point += EguiBackendCoord::from(bounds.min);

        point
    }
    #[inline]
    /// Set the offset(x + y) of the backend.
    pub fn set_offset(&mut self, offset: (i32, i32)) {
        (self.x, self.y) = offset
    }

    #[inline]
    /// Set the offset(x + y) of the backend. Consumes self.
    pub fn offset(mut self, offset: (i32, i32)) -> Self {
        self.set_offset(offset);

        self
    }

    #[inline]
    /// Set the scale of the backend.
    pub fn set_scale(&mut self, scale: f32) {
        self.scale = scale
    }

    #[inline]
    /// Set the scale of the backend. Consume self.
    pub fn scale(mut self, scale: f32) -> Self {
        self.set_scale(scale);

        self
    }
}

impl<'a> DrawingBackend for EguiBackend<'a> {
    type ErrorType = std::io::Error;

    fn get_size(&self) -> (u32, u32) {
        let bounds = self.ui.max_rect();
        (bounds.width() as u32, bounds.height() as u32)
    }

    fn ensure_prepared(&mut self) -> Result<(), DrawingErrorKind<Self::ErrorType>> {
        Ok(())
    }

    fn present(&mut self) -> Result<(), DrawingErrorKind<Self::ErrorType>> {
        Ok(())
    }

    fn draw_pixel(
        &mut self,
        point: (i32, i32),
        color: BackendColor,
    ) -> Result<(), DrawingErrorKind<Self::ErrorType>> {
        let bounds = self.ui.max_rect();
        let painter = self.ui.painter().with_clip_rect(bounds);

        let p0 = self.point_transform(EguiBackendCoord::from(point), bounds);

        let p1 = p0 + 1.0;

        let color: Color32 = EguiBackendColor::from(color).into();

        let stroke = Stroke::new(1.0, color);

        painter.line_segment([p0.into(), p1.into()], stroke);

        Ok(())
    }

    fn draw_line<S: BackendStyle>(
        &mut self,
        from: (i32, i32),
        to: (i32, i32),
        style: &S,
    ) -> Result<(), DrawingErrorKind<Self::ErrorType>> {
        let bounds = self.ui.max_rect();
        let painter = self.ui.painter().with_clip_rect(bounds);

        let p0 = self.point_transform(EguiBackendCoord::from(from), bounds);
        let p1 = self.point_transform(EguiBackendCoord::from(to), bounds);

        let color: Color32 = EguiBackendColor::from(style.color()).into();

        let stroke = Stroke::new(style.stroke_width() as f32, color);

        painter.line_segment([p0.into(), p1.into()], stroke);

        Ok(())
    }

    fn draw_rect<S: BackendStyle>(
        &mut self,
        upper_left: BackendCoord,
        bottom_right: BackendCoord,
        style: &S,
        fill: bool,
    ) -> Result<(), DrawingErrorKind<Self::ErrorType>> {
        let bounds = self.ui.max_rect();
        let painter = self.ui.painter().with_clip_rect(bounds);

        let p0 = self.point_transform(EguiBackendCoord::from(upper_left), bounds);
        let p1 = self.point_transform(EguiBackendCoord::from(bottom_right), bounds);
        let color: Color32 = EguiBackendColor::from(style.color()).into();
        if fill {
            painter.rect_filled(
                egui::Rect {
                    min: p0.into(),
                    max: p1.into(),
                },
                Rounding::default(),
                color,
            );
        } else {
            let stroke = Stroke::new(style.stroke_width() as f32, color);
            painter.rect(
                egui::Rect {
                    min: p0.into(),
                    max: p1.into(),
                },
                Rounding::default(),
                Color32::TRANSPARENT,
                stroke,
            );
        }

        Ok(())
    }

    fn draw_path<S: BackendStyle, I: IntoIterator<Item = BackendCoord>>(
        &mut self,
        path: I,
        style: &S,
    ) -> Result<(), DrawingErrorKind<Self::ErrorType>> {
        let bounds = self.ui.max_rect();
        let painter = self.ui.painter().with_clip_rect(bounds);

        let points: Vec<Pos2> = path
            .into_iter()
            .map(|point| {
                let point = self.point_transform(EguiBackendCoord::from(point), bounds);

                point.into()
            })
            .collect();

        let color: Color32 = EguiBackendColor::from(style.color()).into();

        let stroke = Stroke::new(style.stroke_width() as f32, color);

        let shape = PathShape::line(points, stroke);

        painter.add(shape);
        Ok(())
    }

    fn draw_circle<S: BackendStyle>(
        &mut self,
        center: BackendCoord,
        radius: u32,
        style: &S,
        fill: bool,
    ) -> Result<(), DrawingErrorKind<Self::ErrorType>> {
        let bounds = self.ui.max_rect();
        let painter = self.ui.painter().with_clip_rect(bounds);

        let center = self.point_transform(EguiBackendCoord::from(center), bounds);
        let color: Color32 = EguiBackendColor::from(style.color()).into();
        if fill {
            painter.circle_filled(center.into(), radius as _, color);
        } else {
            let stroke = Stroke::new(style.stroke_width() as f32, color);
            painter.circle(center.into(), radius as _, Color32::TRANSPARENT, stroke);
        }

        Ok(())
    }

    fn fill_polygon<S: BackendStyle, I: IntoIterator<Item = BackendCoord>>(
        &mut self,
        vert: I,
        style: &S,
    ) -> Result<(), DrawingErrorKind<Self::ErrorType>> {
        let bounds = self.ui.max_rect();
        let painter = self.ui.painter().with_clip_rect(bounds);

        let points: Vec<Pos2> = vert
            .into_iter()
            .map(|point| {
                let point = self.point_transform(EguiBackendCoord::from(point), bounds);

                point.into()
            })
            .collect();

        let color: Color32 = EguiBackendColor::from(style.color()).into();

        let stroke = Stroke::NONE;

        let shape = PathShape::convex_polygon(points, color, stroke);

        painter.add(shape);

        Ok(())
    }

    fn draw_text<TStyle: BackendTextStyle>(
        &mut self,
        text: &str,
        style: &TStyle,
        pos: (i32, i32),
    ) -> Result<(), DrawingErrorKind<Self::ErrorType>> {
        let bounds = self.ui.max_rect();
        let painter = self.ui.painter().with_clip_rect(bounds);

        let pos = self.point_transform(EguiBackendCoord::from(pos), bounds);

        let font_size = style.size() as f32;
        let font_family = match style.family() {
            PlottersFontFamily::Serif | PlottersFontFamily::SansSerif => {
                EguiFontFamily::Proportional
            }
            PlottersFontFamily::Monospace => EguiFontFamily::Monospace,
            PlottersFontFamily::Name(string) => EguiFontFamily::Name(string.into()),
        };

        let font = FontId {
            size: font_size,
            family: font_family,
        };

        let color: Color32 = EguiBackendColor::from(style.color()).into();

        let rotations = style.transform() as usize;
        let angle = rotations as f32 * FRAC_PI_2;

        let Pos { h_pos, v_pos } = style.anchor();

        // !TODO! Find a slightly more eligant rotation function.
        let mut anchor = Align2([
            match h_pos {
                HPos::Left => Align::LEFT,
                HPos::Right => Align::RIGHT,
                HPos::Center => Align::Center,
            },
            match v_pos {
                VPos::Top => Align::TOP,
                VPos::Center => Align::Center,
                VPos::Bottom => Align::BOTTOM,
            },
        ]);
        fn rotate(anchor: &mut Align2) {
            *anchor = match anchor {
                &mut Align2::LEFT_TOP => Align2::RIGHT_TOP,
                &mut Align2::RIGHT_TOP => Align2::RIGHT_BOTTOM,
                &mut Align2::RIGHT_BOTTOM => Align2::LEFT_BOTTOM,
                &mut Align2::LEFT_BOTTOM => Align2::LEFT_TOP,
                &mut Align2::LEFT_CENTER => Align2::CENTER_TOP,
                &mut Align2::CENTER_TOP => Align2::RIGHT_CENTER,
                &mut Align2::RIGHT_CENTER => Align2::CENTER_BOTTOM,
                &mut Align2::CENTER_BOTTOM => Align2::LEFT_CENTER,
                &mut Align2::CENTER_CENTER => Align2::CENTER_CENTER,
            }
        }
        for _ in 0..rotations {
            rotate(&mut anchor)
        }
        let galley = painter.layout_no_wrap(text.to_string(), font, color);
        let rect = anchor.anchor_rect(Rect::from_min_size(pos.into(), galley.size()));
        if !galley.is_empty() {
            painter.add(TextShape {
                angle,
                ..TextShape::new(rect.min, galley, Color32::PLACEHOLDER)
            });
        }

        Ok(())
    }
<<<<<<< HEAD
=======

    fn draw_path<S: BackendStyle, I: IntoIterator<Item = BackendCoord>>(
        &mut self,
        path: I,
        style: &S,
    ) -> Result<(), DrawingErrorKind<Self::ErrorType>> {
        let bounds = self.ui.max_rect();
        let painter = self.ui.painter().with_clip_rect(bounds);

        let points: Vec<Pos2> = path
            .into_iter()
            .map(|point| {
                let point = self.point_transform(EguiBackendCoord::from(point), bounds);

                point.into()
            })
            .collect();

        let color: Color32 = EguiBackendColor::from(style.color()).into();

        let stroke = Stroke::new(style.stroke_width() as f32, color);

        let shape = PathShape::line(points, stroke);

        painter.add(shape);
        Ok(())
    }

    fn fill_polygon<S: BackendStyle, I: IntoIterator<Item = BackendCoord>>(
        &mut self,
        vert: I,
        style: &S,
    ) -> Result<(), DrawingErrorKind<Self::ErrorType>> {
        let bounds = self.ui.max_rect();
        let painter = self.ui.painter().with_clip_rect(bounds);

        let vertices: Vec<Vertex> = vert
            .into_iter()
            .map(|coord| Vertex {
                pos: self
                    .point_transform(EguiBackendCoord::from(coord), bounds)
                    .into(),
                uv: Default::default(),
                color: EguiBackendColor::from(style.color()).into(),
            })
            .collect();

        let flat_vertices: Vec<f32> = vertices
            .iter()
            .flat_map(|v| vec![v.pos.x, v.pos.y])
            .collect();

        let mut mesh = Mesh::default();
        mesh.vertices.extend(vertices);

        earcutr::earcut(&flat_vertices, &Vec::new(), 2)
            .map_err(|e| {
                DrawingErrorKind::DrawingError(std::io::Error::new(
                    std::io::ErrorKind::Other,
                    format!("earcutr error: {}", e),
                ))
            })?
            .chunks_exact(3)
            .for_each(|triangle| {
                mesh.add_triangle(triangle[0] as u32, triangle[1] as u32, triangle[2] as u32);
            });

        painter.add(mesh);

        Ok(())
    }
>>>>>>> 9788069a
}<|MERGE_RESOLUTION|>--- conflicted
+++ resolved
@@ -6,14 +6,9 @@
 use std::ops::{Add, AddAssign, MulAssign, Sub, SubAssign};
 
 use egui::{
-<<<<<<< HEAD
-    epaint::{PathShape, TextShape},
-    Align, Align2, Color32, FontFamily as EguiFontFamily, FontId, Pos2, Rect, Rounding, Stroke, Ui,
-=======
     Mesh,
     epaint::{PathShape, TextShape, Vertex},
     Align, Align2, Color32, FontFamily as EguiFontFamily, FontId, Pos2, Rect, Stroke, Ui,
->>>>>>> 9788069a
 };
 use plotters_backend::{
     text_anchor::{HPos, Pos, VPos},
@@ -488,78 +483,4 @@
 
         Ok(())
     }
-<<<<<<< HEAD
-=======
-
-    fn draw_path<S: BackendStyle, I: IntoIterator<Item = BackendCoord>>(
-        &mut self,
-        path: I,
-        style: &S,
-    ) -> Result<(), DrawingErrorKind<Self::ErrorType>> {
-        let bounds = self.ui.max_rect();
-        let painter = self.ui.painter().with_clip_rect(bounds);
-
-        let points: Vec<Pos2> = path
-            .into_iter()
-            .map(|point| {
-                let point = self.point_transform(EguiBackendCoord::from(point), bounds);
-
-                point.into()
-            })
-            .collect();
-
-        let color: Color32 = EguiBackendColor::from(style.color()).into();
-
-        let stroke = Stroke::new(style.stroke_width() as f32, color);
-
-        let shape = PathShape::line(points, stroke);
-
-        painter.add(shape);
-        Ok(())
-    }
-
-    fn fill_polygon<S: BackendStyle, I: IntoIterator<Item = BackendCoord>>(
-        &mut self,
-        vert: I,
-        style: &S,
-    ) -> Result<(), DrawingErrorKind<Self::ErrorType>> {
-        let bounds = self.ui.max_rect();
-        let painter = self.ui.painter().with_clip_rect(bounds);
-
-        let vertices: Vec<Vertex> = vert
-            .into_iter()
-            .map(|coord| Vertex {
-                pos: self
-                    .point_transform(EguiBackendCoord::from(coord), bounds)
-                    .into(),
-                uv: Default::default(),
-                color: EguiBackendColor::from(style.color()).into(),
-            })
-            .collect();
-
-        let flat_vertices: Vec<f32> = vertices
-            .iter()
-            .flat_map(|v| vec![v.pos.x, v.pos.y])
-            .collect();
-
-        let mut mesh = Mesh::default();
-        mesh.vertices.extend(vertices);
-
-        earcutr::earcut(&flat_vertices, &Vec::new(), 2)
-            .map_err(|e| {
-                DrawingErrorKind::DrawingError(std::io::Error::new(
-                    std::io::ErrorKind::Other,
-                    format!("earcutr error: {}", e),
-                ))
-            })?
-            .chunks_exact(3)
-            .for_each(|triangle| {
-                mesh.add_triangle(triangle[0] as u32, triangle[1] as u32, triangle[2] as u32);
-            });
-
-        painter.add(mesh);
-
-        Ok(())
-    }
->>>>>>> 9788069a
 }