--- conflicted
+++ resolved
@@ -56,13 +56,8 @@
                     true => (delta.y * MOVE_SCALE, -delta.x * MOVE_SCALE),
                     false => (self.chart_pitch_vel, self.chart_yaw_vel),
                 };
-<<<<<<< HEAD
-
-                let zoom_delta = input.raw_scroll_delta.y * SCROLL_SCALE;
-=======
               
-                let scale_delta = input.smooth_scroll_delta.y * SCROLL_SCALE;
->>>>>>> b2d9dcaa
+                let zoom_delta = input.smooth_scroll_delta.y * SCROLL_SCALE;
 
                 (pitch_delta, yaw_delta, zoom_delta)
             });
